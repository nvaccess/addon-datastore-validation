# Copyright (C) 2021-2025 Noelia Ruiz Martínez, NV Access Limited
# This file may be used under the terms of the GNU General Public License, version 2 or later.
# For more details see: https://www.gnu.org/licenses/gpl-2.0.html

import argparse
from collections.abc import Generator
from glob import glob
import json
import os
import re
from typing import Any, cast
import urllib.request

from jsonschema import validate, exceptions

from .addonManifest import AddonManifest, ApiVersionT
from .manifestLoader import getAddonManifest, TEMP_DIR
from .majorMinorPatch import MajorMinorPatch
from .sha256 import sha256_checksum


JSON_SCHEMA = os.path.join(os.path.dirname(__file__), "addonVersion_schema.json")
JsonObjT = dict[str, Any]


ValidationErrorGenerator = Generator[str, None, None]


def getAddonMetadata(filename: str) -> JsonObjT:
	"""Loads addon submission metadata json file and returns as object.
	Raises if the metadata does not conform to the schema.
	"""
	with open(filename, encoding="utf-8") as f:
		data: JsonObjT = json.load(f)
	validateJson(data)
	return data


def getExistingVersions(verFilename: str) -> list[str]:
	"""Loads API versions file and returns list of versions formatted as strings."""
	with open(verFilename, encoding="utf-8") as f:
		data: list[JsonObjT] = json.load(f)
	return [_formatVersionString(version["apiVer"].values()) for version in data]


def getExistingStableVersions(verFilename: str) -> list[str]:
	"""Loads API versions file and returns list of stable versions formatted as strings."""
	with open(verFilename, encoding="utf-8") as f:
		data: list[JsonObjT] = json.load(f)
	return [
		_formatVersionString(version["apiVer"].values())
		for version in data
		if not version.get("experimental", False)
	]


def validateJson(data: JsonObjT) -> None:
	"""Ensure that the loaded metadata conforms to the schema.
	Raise error if not
	"""
	with open(JSON_SCHEMA, encoding="utf-8") as f:
		schema = json.load(f)
	try:
		validate(instance=data, schema=schema)
	except exceptions.ValidationError as err:
		raise err


def checkDownloadUrlFormat(url: str) -> ValidationErrorGenerator:
	"""Check for common errors with download URL string.
	It must be a:
	- HTTPS URL
	- Pointing to a '.nvda-addon' file.
	Raise on failure
	"""
	if not url.startswith("https://"):
		yield "Add-on download url must start with https://"
	if not url.endswith(".nvda-addon"):
		yield "Add-on download url must end with .nvda-addon"


def downloadAddon(url: str, destPath: str) -> ValidationErrorGenerator:
	"""Download the addon file, save as destPath
	Raise on failure.
	"""
	DOWNLOAD_BLOCK_SIZE = 8192  # 8 kb
	remote = urllib.request.urlopen(url)
	if remote.code != 200:
		yield "Download of addon failed"
		raise RuntimeError(f"Unable to download from {url}, HTTP response status code: {remote.code}")
	size = int(remote.headers["content-length"])
	with open(destPath, "wb") as local:
		read = 0
		chunk = DOWNLOAD_BLOCK_SIZE
		while True:
			remainingSize = size - read
			if remainingSize < chunk:
				chunk = remainingSize
			block = remote.read(chunk)
			if not block:
				break
			read += len(block)
			local.write(block)
	return


def checkSha256(addonPath: str, expectedSha: str) -> ValidationErrorGenerator:
	"""Calculate the hash (SHA256) of the *.nvda-addon
	Return an error if it does not match the expected.
	"""
	with open(addonPath, "rb") as f:
		sha256Addon = sha256_checksum(f)
	if sha256Addon.upper() != expectedSha.upper():
		yield f"Sha256 of .nvda-addon at URL is: {sha256Addon}"


def checkSummaryMatchesDisplayName(manifest: AddonManifest, submission: JsonObjT) -> ValidationErrorGenerator:
	"""The submission Name must match the *.nvda-addon manifest summary field."""
	summary = cast(str, manifest["summary"])
	if summary != submission["displayName"]:
		yield (
			f"Submission 'displayName' must be set to '{summary}' in json file."
			f" Instead got: '{submission['displayName']}'"
		)


def checkDescriptionMatches(manifest: AddonManifest, submission: JsonObjT) -> ValidationErrorGenerator:
	"""The submission description must match the *.nvda-addon manifest description field."""
	description = cast(str, manifest["description"])
	if description != submission["description"]:
		yield (
			f"Submission 'description' must be set to '{description}' in json file."
			f" Instead got: '{submission['description']}'"
		)


def checkChangelogMatches(manifest: AddonManifest, submission: JsonObjT) -> ValidationErrorGenerator:
	"""The submission changelog must match the *.nvda-addon manifest changelog field."""
	changelog = parseConfigValue(manifest, "changelog")
	if changelog != submission.get("changelog"):
		yield (
			f"Submission 'changelog' must be set to '{changelog}' in json file."
			f" Instead got: '{submission.get('changelog')}'"
		)


def checkUrlMatchesHomepage(manifest: AddonManifest, submission: JsonObjT) -> ValidationErrorGenerator:
	"""The submission homepage must match the *.nvda-addon manifest url field."""
	manifestUrl = parseConfigValue(manifest, "url")
	if manifestUrl != submission.get("homepage"):
		yield (
			f"Submission 'homepage' must be set to '{manifestUrl}' in json file."
			f" Instead got: {submission.get('homepage')}"
		)


def checkAddonId(
	manifest: AddonManifest,
	submissionFilePath: str,
	submission: JsonObjT,
) -> ValidationErrorGenerator:
	"""The submitted json file must be placed in a folder matching the *.nvda-addon manifest name field."""
	expectedName = cast(str, manifest["name"])
	idInPath = os.path.basename(os.path.dirname(submissionFilePath))
	if expectedName != idInPath:
		yield (f"Submitted json file must be placed in a folder matching the addonId/name '{expectedName}'")
	if expectedName != submission["addonId"]:
		yield (
			"Submission data 'addonId' field does not match 'name' field in addon manifest:"
			f" {expectedName} vs {submission['addonId']}"
		)
	if not re.match(r"^[A-Za-z][A-Za-z0-9\-_]*[A-Za-z0-9]$", expectedName):
		yield (
			"Submission data 'addonId' field does not match the expected format:"
			" must start and end with a letter, and contain only letters,"
			" numbers, underscores, and hyphens. "
			f"ID: {submission['addonId']}"
		)


<<<<<<< HEAD
def parseConfigValue(manifest: AddonManifest, configKey: str) -> str | None:
=======
def parseConfigValue(manifest: AddonManifest, configKey: str) -> None:
>>>>>>> 377dd491
	"""Converts a "None" config value to None.
	:param manifest: An add-on manifest.
	:param configKey: A key of an add-on manifest.
	:return: The parsed value for the provided config key.
	"""
	configValue = manifest.get(configKey)  # type: ignore[reportUnknownMemberType]
	if configValue == "None":
		# The config default is None which is parsed by configobj as a string not a NoneType
		configValue = None
	return configValue  # type: ignore[reportUnknownMemberType]



VERSION_PARSE = re.compile(r"^(\d+)(?:$|(?:\.(\d+)$)|(?:\.(\d+)\.(\d+)$))")


def parseVersionStr(ver: str) -> dict[str, int]:
	matches = VERSION_PARSE.match(ver)
	if not matches:
		return {
			"major": 0,
			"minor": 0,
			"patch": 0,
		}

	groups = list(x for x in matches.groups() if x)
	groups.extend([0, 0])  # ensure there are enough elements (smallest match is a single value)
	version = {
		"major": int(groups[0]),
		"minor": int(groups[1]),
		"patch": int(groups[2]),
	}

	return version


def _formatVersionString(versionValues: ApiVersionT) -> str:
	return ".".join(str(x) for x in versionValues)


def checkSubmissionFilenameMatchesVersionNumber(
	submissionFilePath: str,
	submission: JsonObjT,
) -> ValidationErrorGenerator:
	versionFromPath: str = os.path.splitext(os.path.basename(submissionFilePath))[0]
	versionNumber: dict[str, int] = submission["addonVersionNumber"]
	formattedVersionNumber = _formatVersionString(cast(ApiVersionT, tuple(versionNumber.values())))
	if versionFromPath != formattedVersionNumber:
		# yield f"Submitted json file should be named '{formattedVersionNumber}.json'"
		yield (
			"Submission filename and versionNumber mismatch error:"
			f" addonVersionNumber: {formattedVersionNumber}"
			f" version from submission filename: {versionFromPath}"
			f" expected submission filename: {formattedVersionNumber}.json"
		)


def checkParsedVersionNameMatchesVersionNumber(submission: JsonObjT) -> ValidationErrorGenerator:
	versionNumber: dict[str, int] = submission["addonVersionNumber"]
	versionName: str = submission["addonVersionName"]
	parsedVersion = parseVersionStr(versionName)
	if parsedVersion != versionNumber:
		yield (
			"Warning: submission data 'addonVersionName' and 'addonVersionNumber' mismatch."
			f"  Unable to parse: {versionName} and match with {_formatVersionString(cast(ApiVersionT, tuple(versionNumber.values())))}"
		)


def checkManifestVersionMatchesVersionName(
	manifest: AddonManifest,
	submission: JsonObjT,
) -> ValidationErrorGenerator:
	manifestVersion: str = cast(str, manifest["version"])
	addonVersionName: str = submission["addonVersionName"]
	if manifestVersion != addonVersionName:
		yield (
			"Submission data 'addonVersionName' field does not match 'version' field in"
			f" addon manifest: {manifestVersion} vs addonVersionName: {addonVersionName}"
		)


def checkMinNVDAVersionMatches(manifest: AddonManifest, submission: JsonObjT) -> ValidationErrorGenerator:
	manifestMinimumNVDAVersion = MajorMinorPatch(*cast(ApiVersionT, manifest["minimumNVDAVersion"]))
	minNVDAVersion = MajorMinorPatch(**submission["minNVDAVersion"])
	if manifestMinimumNVDAVersion != minNVDAVersion:
		yield (
			"Submission data 'minNVDAVersion' field does not match 'minNVDAVersion' field in"
			f" addon manifest: {manifestMinimumNVDAVersion} vs minNVDAVersion: {minNVDAVersion}"
		)


def checkLastTestedNVDAVersionMatches(
	manifest: AddonManifest,
	submission: JsonObjT,
) -> ValidationErrorGenerator:
	manifestLastTestedNVDAVersion = MajorMinorPatch(*cast(ApiVersionT, manifest["lastTestedNVDAVersion"]))
	lastTestedVersion = MajorMinorPatch(**submission["lastTestedVersion"])
	if manifestLastTestedNVDAVersion != lastTestedVersion:
		yield (
			"Submission data 'lastTestedVersion' field does not match 'lastTestedNVDAVersion' field in"
			f" addon manifest: {manifestLastTestedNVDAVersion} vs lastTestedVersion: {lastTestedVersion}"
		)


def checkLastTestedVersionExist(submission: JsonObjT, verFilename: str) -> ValidationErrorGenerator:
	lastTestedVersion: dict[str, int] = submission["lastTestedVersion"]
	formattedLastTestedVersion: str = _formatVersionString(cast(ApiVersionT, lastTestedVersion.values()))
	if formattedLastTestedVersion not in getExistingVersions(verFilename):
		yield f"Last tested version error: {formattedLastTestedVersion} doesn't exist"

	elif submission["channel"] == "stable" and formattedLastTestedVersion not in getExistingStableVersions(
		verFilename,
	):
		yield (
			f"Last tested version error: {formattedLastTestedVersion} is not stable yet. "
			+ "Please submit add-on using the beta or dev channel."
		)


def checkMinRequiredVersionExist(submission: JsonObjT, verFilename: str) -> ValidationErrorGenerator:
	minRequiredVersion: dict[str, int] = submission["minNVDAVersion"]
	formattedMinRequiredVersion: str = _formatVersionString(cast(ApiVersionT, minRequiredVersion.values()))
	if formattedMinRequiredVersion not in getExistingVersions(verFilename):
		yield f"Minimum required version error: {formattedMinRequiredVersion} doesn't exist"

	elif submission["channel"] == "stable" and formattedMinRequiredVersion not in getExistingStableVersions(
		verFilename,
	):
		yield (
			f"Minimum required version error: {formattedMinRequiredVersion} is not stable yet. "
			+ "Please submit add-on using the beta or dev channel."
		)


def checkVersions(
	manifest: AddonManifest,
	submissionFilePath: str,
	submission: JsonObjT,
) -> ValidationErrorGenerator:
	"""Check submitted json file name matches the *.nvda-addon manifest name field."""
	yield from checkSubmissionFilenameMatchesVersionNumber(submissionFilePath, submission)
	yield from checkManifestVersionMatchesVersionName(manifest, submission)
	yield from checkParsedVersionNameMatchesVersionNumber(submission)


def validateSubmission(submissionFilePath: str, verFilename: str) -> ValidationErrorGenerator:
	try:
		submissionData = getAddonMetadata(filename=submissionFilePath)

		if submissionData.get("legacy"):
			# Legacy add-ons do not need a valid manifest or metadata
			return None

		urlErrors = list(checkDownloadUrlFormat(submissionData["URL"]))
		if urlErrors:
			# if there are errors in the URL validation can not continue
			yield from urlErrors
			raise ValueError(submissionData["URL"])

		addonDestPath = os.path.join(TEMP_DIR, "addon.nvda-addon")
		if os.path.exists(addonDestPath):
			os.remove(addonDestPath)
		yield from downloadAddon(url=submissionData["URL"], destPath=addonDestPath)

		checksumErrors = list(checkSha256(addonDestPath, expectedSha=submissionData["sha256"]))
		if checksumErrors:
			yield from checksumErrors

		yield from checkLastTestedVersionExist(submissionData, verFilename)
		yield from checkMinRequiredVersionExist(submissionData, verFilename)

		manifest = getAddonManifest(addonDestPath)
		yield from checkSummaryMatchesDisplayName(manifest, submissionData)
		yield from checkDescriptionMatches(manifest, submissionData)
		yield from checkChangelogMatches(manifest, submissionData)
		yield from checkUrlMatchesHomepage(manifest, submissionData)
		yield from checkAddonId(manifest, submissionFilePath, submissionData)
		yield from checkMinNVDAVersionMatches(manifest, submissionData)
		yield from checkLastTestedNVDAVersionMatches(manifest, submissionData)
		yield from checkVersions(manifest, submissionFilePath, submissionData)

	except Exception as e:
		yield f"Fatal error, unable to continue: {e}"


def outputErrors(addonFileName: str, errors: list[str], errorFilePath: str | None = None):
	if len(errors) > 0:
		print("\r\n".join(errors))
		if errorFilePath:
			with open(errorFilePath, "a", encoding="utf-8") as errorFile:
				errorFile.write(f"Validation Errors for {addonFileName}:\n- " + "\n- ".join(errors) + "\n\n")


def main():
	parser = argparse.ArgumentParser()
	parser.add_argument(
		"--dry-run",
		action="store_true",
		default=False,
		help="Ensures the correct arguments are passed, doesn't run checks, exists with success.",
	)
	parser.add_argument(
		dest="filePathGlob",
		help="The json (.json) files containing add-on metadata. e.g. addons/*/*.json.",
	)
	parser.add_argument(
		dest="APIVersions",
		help="The JSON file containing valid NVDA API versions.",
	)
	parser.add_argument(
		"--output",
		dest="errorOutputFile",
		help="The text file to output errors from the validation, if any.",
		default=None,
	)

	args = parser.parse_args()
	addonFiles: list[str] = glob(args.filePathGlob)
	verFilename: str = args.APIVersions
	errorOutputFile: str = args.errorOutputFile
	if errorOutputFile and os.path.exists(errorOutputFile):
		os.remove(errorOutputFile)

	if not addonFiles:
		raise ValueError(f"No files found matching: {args.filePathGlob}")

	if not args.dry_run:
		anyErrors = False
		for filename in addonFiles:
			print(f"Validating {filename}")
			errors = list(validateSubmission(filename, verFilename))
			if errors:
				anyErrors = True
				outputErrors(filename, errors, errorOutputFile)
		if anyErrors:
			print(f"Validation errors for {args.filePathGlob} in {errorOutputFile}")
			raise ValueError(f"Validation errors for {args.filePathGlob} in {errorOutputFile}")
		else:
			print(f"No validation errors for {args.filePathGlob}")


if __name__ == "__main__":
	main()<|MERGE_RESOLUTION|>--- conflicted
+++ resolved
@@ -178,15 +178,11 @@
 		)
 
 
-<<<<<<< HEAD
 def parseConfigValue(manifest: AddonManifest, configKey: str) -> str | None:
-=======
-def parseConfigValue(manifest: AddonManifest, configKey: str) -> None:
->>>>>>> 377dd491
 	"""Converts a "None" config value to None.
-	:param manifest: An add-on manifest.
-	:param configKey: A key of an add-on manifest.
-	:return: The parsed value for the provided config key.
+		:param manifest: An add-on manifest.
+		:param configKey: A key of an add-on manifest.
+		:return: The parsed value for the provided config key.
 	"""
 	configValue = manifest.get(configKey)  # type: ignore[reportUnknownMemberType]
 	if configValue == "None":
